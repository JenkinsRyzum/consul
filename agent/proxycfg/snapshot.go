--- conflicted
+++ resolved
@@ -222,15 +222,9 @@
 	// destinations.
 	GatewayServices map[structs.ServiceName]structs.GatewayService
 
-<<<<<<< HEAD
-	// EndpointServices is a map of service name to GatewayServices that represent
-	// an Endpoint to an external destination of the service mesh.
-	EndpointServices map[structs.ServiceName]structs.GatewayService
-=======
 	// DestinationServices is a map of service name to GatewayServices that represent
 	// a destination to an external destination of the service mesh.
 	DestinationServices map[structs.ServiceName]structs.GatewayService
->>>>>>> b312e412
 
 	// HostnameServices is a map of service name to service instances with a hostname as the address.
 	// If hostnames are configured they must be provided to Envoy via CDS not EDS.
@@ -269,22 +263,12 @@
 	return out
 }
 
-<<<<<<< HEAD
-// ValidEndpoints returns the list of service keys (that represent exclusively endpoints) that have enough data to be emitted.
-func (c *configSnapshotTerminatingGateway) ValidEndpoints() []structs.ServiceName {
-	out := make([]structs.ServiceName, 0, len(c.EndpointServices))
-	for svc := range c.EndpointServices {
-		// It only counts if ALL of our watches have come back (with data or not).
-
-		// TODO (dans): there's still mTLS between connect proxies in transparent mode, so we need this, right?
-=======
+
 // ValidDestinations returns the list of service keys (that represent exclusively endpoints) that have enough data to be emitted.
 func (c *configSnapshotTerminatingGateway) ValidDestinations() []structs.ServiceName {
 	out := make([]structs.ServiceName, 0, len(c.DestinationServices))
 	for svc := range c.DestinationServices {
 		// It only counts if ALL of our watches have come back (with data or not).
-
->>>>>>> b312e412
 		// Skip the service if we don't have a cert to present for mTLS.
 		if cert, ok := c.ServiceLeaves[svc]; !ok || cert == nil {
 			continue
@@ -297,11 +281,7 @@
 
 		// Skip the service if we haven't gotten our service config yet to know
 		// the protocol.
-<<<<<<< HEAD
-		if _, ok := c.ServiceConfigs[svc]; !ok || c.ServiceConfigs[svc].Endpoint.Address == "" {
-=======
 		if _, ok := c.ServiceConfigs[svc]; !ok || c.ServiceConfigs[svc].Destination.Address == "" {
->>>>>>> b312e412
 			continue
 		}
 
@@ -327,11 +307,7 @@
 		len(c.ServiceConfigs) == 0 &&
 		len(c.WatchedConfigs) == 0 &&
 		len(c.GatewayServices) == 0 &&
-<<<<<<< HEAD
-		len(c.EndpointServices) == 0 &&
-=======
 		len(c.DestinationServices) == 0 &&
->>>>>>> b312e412
 		len(c.HostnameServices) == 0 &&
 		!c.MeshConfigSet
 }
