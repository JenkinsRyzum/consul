--- conflicted
+++ resolved
@@ -13,14 +13,7 @@
 
 We recommend using the Consul Helm chart to install Consul on Kubernetes for multi-cluster installations that involve cross-partition or cross datacenter communication. The Helm chart installs and configures all necessary components to run Consul. The configuration enables you to run a server cluster, a client cluster, or both.
 
-<<<<<<< HEAD
-Refer to the [architecture](/docs/k8s/installation/install#architecture) section to learn more about the general architecture of Consul on Kubernetes.
-For a hands-on experience with Consul as a service mesh
-for Kubernetes, follow the [Getting Started with Consul service
-mesh](https://learn.hashicorp.com/tutorials/consul/service-mesh-deploy?in=consul/gs-consul-service-mesh?utm_source=docs) tutorial.
-=======
 Consul can run directly on Kubernetes in server or client mode so that you can leverage Consul functionality if your workloads are fully deployed to Kubernetes. For heterogeneous workloads, Consul agents can join a server running inside or outside of Kubernetes. Refer to the [architecture section](/docs/k8s/architecture) to learn more about the general architecture of Consul on Kubernetes.
->>>>>>> 45a5f28a
 
 The Helm chart exposes several useful configurations and automatically sets up complex resources, but it does not automatically operate Consul. You must still become familiar with how to monitor, backup, and upgrade the Consul cluster.
 
